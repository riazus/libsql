--- conflicted
+++ resolved
@@ -772,24 +772,11 @@
   /* It is not possible for a REDUCE to be followed by an error */
   assert( yyact!=YY_ERROR_ACTION );
 
-<<<<<<< HEAD
-  if( yyact==YY_ACCEPT_ACTION ){
-    yypParser->yytos += yysize;
-    yy_accept(yypParser);
-  }else{
-    yymsp += yysize+1;
-    yypParser->yytos = yymsp;
-    yymsp->stateno = (YYACTIONTYPE)yyact;
-    yymsp->major = (YYCODETYPE)yygoto;
-    yyTraceShift(yypParser, yyact, "... then shift");
-  }
-=======
   yymsp += yysize+1;
   yypParser->yytos = yymsp;
   yymsp->stateno = (YYACTIONTYPE)yyact;
   yymsp->major = (YYCODETYPE)yygoto;
   yyTraceShift(yypParser, yyact, "... then shift");
->>>>>>> 2c804bec
 }
 
 /*
