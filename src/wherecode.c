/*
** 2015-06-06
**
** The author disclaims copyright to this source code.  In place of
** a legal notice, here is a blessing:
**
**    May you do good and not evil.
**    May you find forgiveness for yourself and forgive others.
**    May you share freely, never taking more than you give.
**
*************************************************************************
** This module contains C code that generates VDBE code used to process
** the WHERE clause of SQL statements.
**
** This file was split off from where.c on 2015-06-06 in order to reduce the
** size of where.c and make it easier to edit.  This file contains the routines
** that actually generate the bulk of the WHERE loop code.  The original where.c
** file retains the code that does query planning and analysis.
*/
#include "sqliteInt.h"
#include "whereInt.h"

#ifndef SQLITE_OMIT_EXPLAIN
/*
** This routine is a helper for explainIndexRange() below
**
** pStr holds the text of an expression that we are building up one term
** at a time.  This routine adds a new term to the end of the expression.
** Terms are separated by AND so add the "AND" text for second and subsequent
** terms only.
*/
static void explainAppendTerm(
  StrAccum *pStr,             /* The text expression being built */
  int iTerm,                  /* Index of this term.  First is zero */
  const char *zColumn,        /* Name of the column */
  const char *zOp             /* Name of the operator */
){
  if( iTerm ) sqlite3StrAccumAppend(pStr, " AND ", 5);
  sqlite3StrAccumAppendAll(pStr, zColumn);
  sqlite3StrAccumAppend(pStr, zOp, 1);
  sqlite3StrAccumAppend(pStr, "?", 1);
}

/*
** Return the name of the i-th column of the pIdx index.
*/
static const char *explainIndexColumnName(Index *pIdx, int i){
  i = pIdx->aiColumn[i];
  if( i==(-2) ) return "<expr>";
  if( i==(-1) ) return "rowid";
  return pIdx->pTable->aCol[i].zName;
}

/*
** Argument pLevel describes a strategy for scanning table pTab. This 
** function appends text to pStr that describes the subset of table
** rows scanned by the strategy in the form of an SQL expression.
**
** For example, if the query:
**
**   SELECT * FROM t1 WHERE a=1 AND b>2;
**
** is run and there is an index on (a, b), then this function returns a
** string similar to:
**
**   "a=? AND b>?"
*/
static void explainIndexRange(StrAccum *pStr, WhereLoop *pLoop, Table *pTab){
  Index *pIndex = pLoop->u.btree.pIndex;
  u16 nEq = pLoop->u.btree.nEq;
  u16 nSkip = pLoop->nSkip;
  int i, j;

  if( nEq==0 && (pLoop->wsFlags&(WHERE_BTM_LIMIT|WHERE_TOP_LIMIT))==0 ) return;
  sqlite3StrAccumAppend(pStr, " (", 2);
  for(i=0; i<nEq; i++){
<<<<<<< HEAD
    const char *z = explainIndexColumnName(pIndex, i);
    if( i>=nSkip ){
      explainAppendTerm(pStr, i, z, "=");
    }else{
      if( i ) sqlite3StrAccumAppend(pStr, " AND ", 5);
      sqlite3XPrintf(pStr, 0, "ANY(%s)", z);
    }
=======
    char *z = aiColumn[i] < 0 ? "rowid" : aCol[aiColumn[i]].zName;
    if( i ) sqlite3StrAccumAppend(pStr, " AND ", 5);
    sqlite3XPrintf(pStr, 0, i>=nSkip ? "%s=?" : "ANY(%s)", z);
>>>>>>> 076e85f5
  }

  j = i;
  if( pLoop->wsFlags&WHERE_BTM_LIMIT ){
    const char *z = explainIndexColumnName(pIndex, i);
    explainAppendTerm(pStr, i++, z, ">");
  }
  if( pLoop->wsFlags&WHERE_TOP_LIMIT ){
    const char *z = explainIndexColumnName(pIndex, j);
    explainAppendTerm(pStr, i, z, "<");
  }
  sqlite3StrAccumAppend(pStr, ")", 1);
}

/*
** This function is a no-op unless currently processing an EXPLAIN QUERY PLAN
** command, or if either SQLITE_DEBUG or SQLITE_ENABLE_STMT_SCANSTATUS was
** defined at compile-time. If it is not a no-op, a single OP_Explain opcode 
** is added to the output to describe the table scan strategy in pLevel.
**
** If an OP_Explain opcode is added to the VM, its address is returned.
** Otherwise, if no OP_Explain is coded, zero is returned.
*/
int sqlite3WhereExplainOneScan(
  Parse *pParse,                  /* Parse context */
  SrcList *pTabList,              /* Table list this loop refers to */
  WhereLevel *pLevel,             /* Scan to write OP_Explain opcode for */
  int iLevel,                     /* Value for "level" column of output */
  int iFrom,                      /* Value for "from" column of output */
  u16 wctrlFlags                  /* Flags passed to sqlite3WhereBegin() */
){
  int ret = 0;
#if !defined(SQLITE_DEBUG) && !defined(SQLITE_ENABLE_STMT_SCANSTATUS)
  if( pParse->explain==2 )
#endif
  {
    struct SrcList_item *pItem = &pTabList->a[pLevel->iFrom];
    Vdbe *v = pParse->pVdbe;      /* VM being constructed */
    sqlite3 *db = pParse->db;     /* Database handle */
    int iId = pParse->iSelectId;  /* Select id (left-most output column) */
    int isSearch;                 /* True for a SEARCH. False for SCAN. */
    WhereLoop *pLoop;             /* The controlling WhereLoop object */
    u32 flags;                    /* Flags that describe this loop */
    char *zMsg;                   /* Text to add to EQP output */
    StrAccum str;                 /* EQP output string */
    char zBuf[100];               /* Initial space for EQP output string */

    pLoop = pLevel->pWLoop;
    flags = pLoop->wsFlags;
    if( (flags&WHERE_MULTI_OR) || (wctrlFlags&WHERE_ONETABLE_ONLY) ) return 0;

    isSearch = (flags&(WHERE_BTM_LIMIT|WHERE_TOP_LIMIT))!=0
            || ((flags&WHERE_VIRTUALTABLE)==0 && (pLoop->u.btree.nEq>0))
            || (wctrlFlags&(WHERE_ORDERBY_MIN|WHERE_ORDERBY_MAX));

    sqlite3StrAccumInit(&str, db, zBuf, sizeof(zBuf), SQLITE_MAX_LENGTH);
    sqlite3StrAccumAppendAll(&str, isSearch ? "SEARCH" : "SCAN");
    if( pItem->pSelect ){
      sqlite3XPrintf(&str, 0, " SUBQUERY %d", pItem->iSelectId);
    }else{
      sqlite3XPrintf(&str, 0, " TABLE %s", pItem->zName);
    }

    if( pItem->zAlias ){
      sqlite3XPrintf(&str, 0, " AS %s", pItem->zAlias);
    }
    if( (flags & (WHERE_IPK|WHERE_VIRTUALTABLE))==0 ){
      const char *zFmt = 0;
      Index *pIdx;

      assert( pLoop->u.btree.pIndex!=0 );
      pIdx = pLoop->u.btree.pIndex;
      assert( !(flags&WHERE_AUTO_INDEX) || (flags&WHERE_IDX_ONLY) );
      if( !HasRowid(pItem->pTab) && IsPrimaryKeyIndex(pIdx) ){
        if( isSearch ){
          zFmt = "PRIMARY KEY";
        }
      }else if( flags & WHERE_PARTIALIDX ){
        zFmt = "AUTOMATIC PARTIAL COVERING INDEX";
      }else if( flags & WHERE_AUTO_INDEX ){
        zFmt = "AUTOMATIC COVERING INDEX";
      }else if( flags & WHERE_IDX_ONLY ){
        zFmt = "COVERING INDEX %s";
      }else{
        zFmt = "INDEX %s";
      }
      if( zFmt ){
        sqlite3StrAccumAppend(&str, " USING ", 7);
        sqlite3XPrintf(&str, 0, zFmt, pIdx->zName);
        explainIndexRange(&str, pLoop, pItem->pTab);
      }
    }else if( (flags & WHERE_IPK)!=0 && (flags & WHERE_CONSTRAINT)!=0 ){
      const char *zRangeOp;
      if( flags&(WHERE_COLUMN_EQ|WHERE_COLUMN_IN) ){
        zRangeOp = "=";
      }else if( (flags&WHERE_BOTH_LIMIT)==WHERE_BOTH_LIMIT ){
        zRangeOp = ">? AND rowid<";
      }else if( flags&WHERE_BTM_LIMIT ){
        zRangeOp = ">";
      }else{
        assert( flags&WHERE_TOP_LIMIT);
        zRangeOp = "<";
      }
      sqlite3XPrintf(&str, 0, " USING INTEGER PRIMARY KEY (rowid%s?)",zRangeOp);
    }
#ifndef SQLITE_OMIT_VIRTUALTABLE
    else if( (flags & WHERE_VIRTUALTABLE)!=0 ){
      sqlite3XPrintf(&str, 0, " VIRTUAL TABLE INDEX %d:%s",
                  pLoop->u.vtab.idxNum, pLoop->u.vtab.idxStr);
    }
#endif
#ifdef SQLITE_EXPLAIN_ESTIMATED_ROWS
    if( pLoop->nOut>=10 ){
      sqlite3XPrintf(&str, 0, " (~%llu rows)", sqlite3LogEstToInt(pLoop->nOut));
    }else{
      sqlite3StrAccumAppend(&str, " (~1 row)", 9);
    }
#endif
    zMsg = sqlite3StrAccumFinish(&str);
    ret = sqlite3VdbeAddOp4(v, OP_Explain, iId, iLevel, iFrom, zMsg,P4_DYNAMIC);
  }
  return ret;
}
#endif /* SQLITE_OMIT_EXPLAIN */

#ifdef SQLITE_ENABLE_STMT_SCANSTATUS
/*
** Configure the VM passed as the first argument with an
** sqlite3_stmt_scanstatus() entry corresponding to the scan used to 
** implement level pLvl. Argument pSrclist is a pointer to the FROM 
** clause that the scan reads data from.
**
** If argument addrExplain is not 0, it must be the address of an 
** OP_Explain instruction that describes the same loop.
*/
void sqlite3WhereAddScanStatus(
  Vdbe *v,                        /* Vdbe to add scanstatus entry to */
  SrcList *pSrclist,              /* FROM clause pLvl reads data from */
  WhereLevel *pLvl,               /* Level to add scanstatus() entry for */
  int addrExplain                 /* Address of OP_Explain (or 0) */
){
  const char *zObj = 0;
  WhereLoop *pLoop = pLvl->pWLoop;
  if( (pLoop->wsFlags & WHERE_VIRTUALTABLE)==0  &&  pLoop->u.btree.pIndex!=0 ){
    zObj = pLoop->u.btree.pIndex->zName;
  }else{
    zObj = pSrclist->a[pLvl->iFrom].zName;
  }
  sqlite3VdbeScanStatus(
      v, addrExplain, pLvl->addrBody, pLvl->addrVisit, pLoop->nOut, zObj
  );
}
#endif


/*
** Disable a term in the WHERE clause.  Except, do not disable the term
** if it controls a LEFT OUTER JOIN and it did not originate in the ON
** or USING clause of that join.
**
** Consider the term t2.z='ok' in the following queries:
**
**   (1)  SELECT * FROM t1 LEFT JOIN t2 ON t1.a=t2.x WHERE t2.z='ok'
**   (2)  SELECT * FROM t1 LEFT JOIN t2 ON t1.a=t2.x AND t2.z='ok'
**   (3)  SELECT * FROM t1, t2 WHERE t1.a=t2.x AND t2.z='ok'
**
** The t2.z='ok' is disabled in the in (2) because it originates
** in the ON clause.  The term is disabled in (3) because it is not part
** of a LEFT OUTER JOIN.  In (1), the term is not disabled.
**
** Disabling a term causes that term to not be tested in the inner loop
** of the join.  Disabling is an optimization.  When terms are satisfied
** by indices, we disable them to prevent redundant tests in the inner
** loop.  We would get the correct results if nothing were ever disabled,
** but joins might run a little slower.  The trick is to disable as much
** as we can without disabling too much.  If we disabled in (1), we'd get
** the wrong answer.  See ticket #813.
**
** If all the children of a term are disabled, then that term is also
** automatically disabled.  In this way, terms get disabled if derived
** virtual terms are tested first.  For example:
**
**      x GLOB 'abc*' AND x>='abc' AND x<'acd'
**      \___________/     \______/     \_____/
**         parent          child1       child2
**
** Only the parent term was in the original WHERE clause.  The child1
** and child2 terms were added by the LIKE optimization.  If both of
** the virtual child terms are valid, then testing of the parent can be 
** skipped.
**
** Usually the parent term is marked as TERM_CODED.  But if the parent
** term was originally TERM_LIKE, then the parent gets TERM_LIKECOND instead.
** The TERM_LIKECOND marking indicates that the term should be coded inside
** a conditional such that is only evaluated on the second pass of a
** LIKE-optimization loop, when scanning BLOBs instead of strings.
*/
static void disableTerm(WhereLevel *pLevel, WhereTerm *pTerm){
  int nLoop = 0;
  while( pTerm
      && (pTerm->wtFlags & TERM_CODED)==0
      && (pLevel->iLeftJoin==0 || ExprHasProperty(pTerm->pExpr, EP_FromJoin))
      && (pLevel->notReady & pTerm->prereqAll)==0
  ){
    if( nLoop && (pTerm->wtFlags & TERM_LIKE)!=0 ){
      pTerm->wtFlags |= TERM_LIKECOND;
    }else{
      pTerm->wtFlags |= TERM_CODED;
    }
    if( pTerm->iParent<0 ) break;
    pTerm = &pTerm->pWC->a[pTerm->iParent];
    pTerm->nChild--;
    if( pTerm->nChild!=0 ) break;
    nLoop++;
  }
}

/*
** Code an OP_Affinity opcode to apply the column affinity string zAff
** to the n registers starting at base. 
**
** As an optimization, SQLITE_AFF_BLOB entries (which are no-ops) at the
** beginning and end of zAff are ignored.  If all entries in zAff are
** SQLITE_AFF_BLOB, then no code gets generated.
**
** This routine makes its own copy of zAff so that the caller is free
** to modify zAff after this routine returns.
*/
static void codeApplyAffinity(Parse *pParse, int base, int n, char *zAff){
  Vdbe *v = pParse->pVdbe;
  if( zAff==0 ){
    assert( pParse->db->mallocFailed );
    return;
  }
  assert( v!=0 );

  /* Adjust base and n to skip over SQLITE_AFF_BLOB entries at the beginning
  ** and end of the affinity string.
  */
  while( n>0 && zAff[0]==SQLITE_AFF_BLOB ){
    n--;
    base++;
    zAff++;
  }
  while( n>1 && zAff[n-1]==SQLITE_AFF_BLOB ){
    n--;
  }

  /* Code the OP_Affinity opcode if there is anything left to do. */
  if( n>0 ){
    sqlite3VdbeAddOp2(v, OP_Affinity, base, n);
    sqlite3VdbeChangeP4(v, -1, zAff, n);
    sqlite3ExprCacheAffinityChange(pParse, base, n);
  }
}


/*
** Generate code for a single equality term of the WHERE clause.  An equality
** term can be either X=expr or X IN (...).   pTerm is the term to be 
** coded.
**
** The current value for the constraint is left in register iReg.
**
** For a constraint of the form X=expr, the expression is evaluated and its
** result is left on the stack.  For constraints of the form X IN (...)
** this routine sets up a loop that will iterate over all values of X.
*/
static int codeEqualityTerm(
  Parse *pParse,      /* The parsing context */
  WhereTerm *pTerm,   /* The term of the WHERE clause to be coded */
  WhereLevel *pLevel, /* The level of the FROM clause we are working on */
  int iEq,            /* Index of the equality term within this level */
  int bRev,           /* True for reverse-order IN operations */
  int iTarget         /* Attempt to leave results in this register */
){
  Expr *pX = pTerm->pExpr;
  Vdbe *v = pParse->pVdbe;
  int iReg;                  /* Register holding results */

  assert( iTarget>0 );
  if( pX->op==TK_EQ || pX->op==TK_IS ){
    iReg = sqlite3ExprCodeTarget(pParse, pX->pRight, iTarget);
  }else if( pX->op==TK_ISNULL ){
    iReg = iTarget;
    sqlite3VdbeAddOp2(v, OP_Null, 0, iReg);
#ifndef SQLITE_OMIT_SUBQUERY
  }else{
    int eType;
    int iTab;
    struct InLoop *pIn;
    WhereLoop *pLoop = pLevel->pWLoop;

    if( (pLoop->wsFlags & WHERE_VIRTUALTABLE)==0
      && pLoop->u.btree.pIndex!=0
      && pLoop->u.btree.pIndex->aSortOrder[iEq]
    ){
      testcase( iEq==0 );
      testcase( bRev );
      bRev = !bRev;
    }
    assert( pX->op==TK_IN );
    iReg = iTarget;
    eType = sqlite3FindInIndex(pParse, pX, IN_INDEX_LOOP, 0);
    if( eType==IN_INDEX_INDEX_DESC ){
      testcase( bRev );
      bRev = !bRev;
    }
    iTab = pX->iTable;
    sqlite3VdbeAddOp2(v, bRev ? OP_Last : OP_Rewind, iTab, 0);
    VdbeCoverageIf(v, bRev);
    VdbeCoverageIf(v, !bRev);
    assert( (pLoop->wsFlags & WHERE_MULTI_OR)==0 );
    pLoop->wsFlags |= WHERE_IN_ABLE;
    if( pLevel->u.in.nIn==0 ){
      pLevel->addrNxt = sqlite3VdbeMakeLabel(v);
    }
    pLevel->u.in.nIn++;
    pLevel->u.in.aInLoop =
       sqlite3DbReallocOrFree(pParse->db, pLevel->u.in.aInLoop,
                              sizeof(pLevel->u.in.aInLoop[0])*pLevel->u.in.nIn);
    pIn = pLevel->u.in.aInLoop;
    if( pIn ){
      pIn += pLevel->u.in.nIn - 1;
      pIn->iCur = iTab;
      if( eType==IN_INDEX_ROWID ){
        pIn->addrInTop = sqlite3VdbeAddOp2(v, OP_Rowid, iTab, iReg);
      }else{
        pIn->addrInTop = sqlite3VdbeAddOp3(v, OP_Column, iTab, 0, iReg);
      }
      pIn->eEndLoopOp = bRev ? OP_PrevIfOpen : OP_NextIfOpen;
      sqlite3VdbeAddOp1(v, OP_IsNull, iReg); VdbeCoverage(v);
    }else{
      pLevel->u.in.nIn = 0;
    }
#endif
  }
  disableTerm(pLevel, pTerm);
  return iReg;
}

/*
** Generate code that will evaluate all == and IN constraints for an
** index scan.
**
** For example, consider table t1(a,b,c,d,e,f) with index i1(a,b,c).
** Suppose the WHERE clause is this:  a==5 AND b IN (1,2,3) AND c>5 AND c<10
** The index has as many as three equality constraints, but in this
** example, the third "c" value is an inequality.  So only two 
** constraints are coded.  This routine will generate code to evaluate
** a==5 and b IN (1,2,3).  The current values for a and b will be stored
** in consecutive registers and the index of the first register is returned.
**
** In the example above nEq==2.  But this subroutine works for any value
** of nEq including 0.  If nEq==0, this routine is nearly a no-op.
** The only thing it does is allocate the pLevel->iMem memory cell and
** compute the affinity string.
**
** The nExtraReg parameter is 0 or 1.  It is 0 if all WHERE clause constraints
** are == or IN and are covered by the nEq.  nExtraReg is 1 if there is
** an inequality constraint (such as the "c>=5 AND c<10" in the example) that
** occurs after the nEq quality constraints.
**
** This routine allocates a range of nEq+nExtraReg memory cells and returns
** the index of the first memory cell in that range. The code that
** calls this routine will use that memory range to store keys for
** start and termination conditions of the loop.
** key value of the loop.  If one or more IN operators appear, then
** this routine allocates an additional nEq memory cells for internal
** use.
**
** Before returning, *pzAff is set to point to a buffer containing a
** copy of the column affinity string of the index allocated using
** sqlite3DbMalloc(). Except, entries in the copy of the string associated
** with equality constraints that use BLOB or NONE affinity are set to
** SQLITE_AFF_BLOB. This is to deal with SQL such as the following:
**
**   CREATE TABLE t1(a TEXT PRIMARY KEY, b);
**   SELECT ... FROM t1 AS t2, t1 WHERE t1.a = t2.b;
**
** In the example above, the index on t1(a) has TEXT affinity. But since
** the right hand side of the equality constraint (t2.b) has BLOB/NONE affinity,
** no conversion should be attempted before using a t2.b value as part of
** a key to search the index. Hence the first byte in the returned affinity
** string in this example would be set to SQLITE_AFF_BLOB.
*/
static int codeAllEqualityTerms(
  Parse *pParse,        /* Parsing context */
  WhereLevel *pLevel,   /* Which nested loop of the FROM we are coding */
  int bRev,             /* Reverse the order of IN operators */
  int nExtraReg,        /* Number of extra registers to allocate */
  char **pzAff          /* OUT: Set to point to affinity string */
){
  u16 nEq;                      /* The number of == or IN constraints to code */
  u16 nSkip;                    /* Number of left-most columns to skip */
  Vdbe *v = pParse->pVdbe;      /* The vm under construction */
  Index *pIdx;                  /* The index being used for this loop */
  WhereTerm *pTerm;             /* A single constraint term */
  WhereLoop *pLoop;             /* The WhereLoop object */
  int j;                        /* Loop counter */
  int regBase;                  /* Base register */
  int nReg;                     /* Number of registers to allocate */
  char *zAff;                   /* Affinity string to return */

  /* This module is only called on query plans that use an index. */
  pLoop = pLevel->pWLoop;
  assert( (pLoop->wsFlags & WHERE_VIRTUALTABLE)==0 );
  nEq = pLoop->u.btree.nEq;
  nSkip = pLoop->nSkip;
  pIdx = pLoop->u.btree.pIndex;
  assert( pIdx!=0 );

  /* Figure out how many memory cells we will need then allocate them.
  */
  regBase = pParse->nMem + 1;
  nReg = pLoop->u.btree.nEq + nExtraReg;
  pParse->nMem += nReg;

  zAff = sqlite3DbStrDup(pParse->db,sqlite3IndexAffinityStr(pParse->db,pIdx));
  if( !zAff ){
    pParse->db->mallocFailed = 1;
  }

  if( nSkip ){
    int iIdxCur = pLevel->iIdxCur;
    sqlite3VdbeAddOp1(v, (bRev?OP_Last:OP_Rewind), iIdxCur);
    VdbeCoverageIf(v, bRev==0);
    VdbeCoverageIf(v, bRev!=0);
    VdbeComment((v, "begin skip-scan on %s", pIdx->zName));
    j = sqlite3VdbeAddOp0(v, OP_Goto);
    pLevel->addrSkip = sqlite3VdbeAddOp4Int(v, (bRev?OP_SeekLT:OP_SeekGT),
                            iIdxCur, 0, regBase, nSkip);
    VdbeCoverageIf(v, bRev==0);
    VdbeCoverageIf(v, bRev!=0);
    sqlite3VdbeJumpHere(v, j);
    for(j=0; j<nSkip; j++){
      sqlite3VdbeAddOp3(v, OP_Column, iIdxCur, j, regBase+j);
      assert( pIdx->aiColumn[j]>=0 );
      VdbeComment((v, "%s", pIdx->pTable->aCol[pIdx->aiColumn[j]].zName));
    }
  }    

  /* Evaluate the equality constraints
  */
  assert( zAff==0 || (int)strlen(zAff)>=nEq );
  for(j=nSkip; j<nEq; j++){
    int r1;
    pTerm = pLoop->aLTerm[j];
    assert( pTerm!=0 );
    /* The following testcase is true for indices with redundant columns. 
    ** Ex: CREATE INDEX i1 ON t1(a,b,a); SELECT * FROM t1 WHERE a=0 AND b=0; */
    testcase( (pTerm->wtFlags & TERM_CODED)!=0 );
    testcase( pTerm->wtFlags & TERM_VIRTUAL );
    r1 = codeEqualityTerm(pParse, pTerm, pLevel, j, bRev, regBase+j);
    if( r1!=regBase+j ){
      if( nReg==1 ){
        sqlite3ReleaseTempReg(pParse, regBase);
        regBase = r1;
      }else{
        sqlite3VdbeAddOp2(v, OP_SCopy, r1, regBase+j);
      }
    }
    testcase( pTerm->eOperator & WO_ISNULL );
    testcase( pTerm->eOperator & WO_IN );
    if( (pTerm->eOperator & (WO_ISNULL|WO_IN))==0 ){
      Expr *pRight = pTerm->pExpr->pRight;
      if( (pTerm->wtFlags & TERM_IS)==0 && sqlite3ExprCanBeNull(pRight) ){
        sqlite3VdbeAddOp2(v, OP_IsNull, regBase+j, pLevel->addrBrk);
        VdbeCoverage(v);
      }
      if( zAff ){
        if( sqlite3CompareAffinity(pRight, zAff[j])==SQLITE_AFF_BLOB ){
          zAff[j] = SQLITE_AFF_BLOB;
        }
        if( sqlite3ExprNeedsNoAffinityChange(pRight, zAff[j]) ){
          zAff[j] = SQLITE_AFF_BLOB;
        }
      }
    }
  }
  *pzAff = zAff;
  return regBase;
}

/*
** If the most recently coded instruction is a constant range contraint
** that originated from the LIKE optimization, then change the P3 to be
** pLoop->iLikeRepCntr and set P5.
**
** The LIKE optimization trys to evaluate "x LIKE 'abc%'" as a range
** expression: "x>='ABC' AND x<'abd'".  But this requires that the range
** scan loop run twice, once for strings and a second time for BLOBs.
** The OP_String opcodes on the second pass convert the upper and lower
** bound string contants to blobs.  This routine makes the necessary changes
** to the OP_String opcodes for that to happen.
*/
static void whereLikeOptimizationStringFixup(
  Vdbe *v,                /* prepared statement under construction */
  WhereLevel *pLevel,     /* The loop that contains the LIKE operator */
  WhereTerm *pTerm        /* The upper or lower bound just coded */
){
  if( pTerm->wtFlags & TERM_LIKEOPT ){
    VdbeOp *pOp;
    assert( pLevel->iLikeRepCntr>0 );
    pOp = sqlite3VdbeGetOp(v, -1);
    assert( pOp!=0 );
    assert( pOp->opcode==OP_String8 
            || pTerm->pWC->pWInfo->pParse->db->mallocFailed );
    pOp->p3 = pLevel->iLikeRepCntr;
    pOp->p5 = 1;
  }
}


/*
** Generate code for the start of the iLevel-th loop in the WHERE clause
** implementation described by pWInfo.
*/
Bitmask sqlite3WhereCodeOneLoopStart(
  WhereInfo *pWInfo,   /* Complete information about the WHERE clause */
  int iLevel,          /* Which level of pWInfo->a[] should be coded */
  Bitmask notReady     /* Which tables are currently available */
){
  int j, k;            /* Loop counters */
  int iCur;            /* The VDBE cursor for the table */
  int addrNxt;         /* Where to jump to continue with the next IN case */
  int omitTable;       /* True if we use the index only */
  int bRev;            /* True if we need to scan in reverse order */
  WhereLevel *pLevel;  /* The where level to be coded */
  WhereLoop *pLoop;    /* The WhereLoop object being coded */
  WhereClause *pWC;    /* Decomposition of the entire WHERE clause */
  WhereTerm *pTerm;               /* A WHERE clause term */
  Parse *pParse;                  /* Parsing context */
  sqlite3 *db;                    /* Database connection */
  Vdbe *v;                        /* The prepared stmt under constructions */
  struct SrcList_item *pTabItem;  /* FROM clause term being coded */
  int addrBrk;                    /* Jump here to break out of the loop */
  int addrCont;                   /* Jump here to continue with next cycle */
  int iRowidReg = 0;        /* Rowid is stored in this register, if not zero */
  int iReleaseReg = 0;      /* Temp register to free before returning */

  pParse = pWInfo->pParse;
  v = pParse->pVdbe;
  pWC = &pWInfo->sWC;
  db = pParse->db;
  pLevel = &pWInfo->a[iLevel];
  pLoop = pLevel->pWLoop;
  pTabItem = &pWInfo->pTabList->a[pLevel->iFrom];
  iCur = pTabItem->iCursor;
  pLevel->notReady = notReady & ~sqlite3WhereGetMask(&pWInfo->sMaskSet, iCur);
  bRev = (pWInfo->revMask>>iLevel)&1;
  omitTable = (pLoop->wsFlags & WHERE_IDX_ONLY)!=0 
           && (pWInfo->wctrlFlags & WHERE_FORCE_TABLE)==0;
  VdbeModuleComment((v, "Begin WHERE-loop%d: %s",iLevel,pTabItem->pTab->zName));

  /* Create labels for the "break" and "continue" instructions
  ** for the current loop.  Jump to addrBrk to break out of a loop.
  ** Jump to cont to go immediately to the next iteration of the
  ** loop.
  **
  ** When there is an IN operator, we also have a "addrNxt" label that
  ** means to continue with the next IN value combination.  When
  ** there are no IN operators in the constraints, the "addrNxt" label
  ** is the same as "addrBrk".
  */
  addrBrk = pLevel->addrBrk = pLevel->addrNxt = sqlite3VdbeMakeLabel(v);
  addrCont = pLevel->addrCont = sqlite3VdbeMakeLabel(v);

  /* If this is the right table of a LEFT OUTER JOIN, allocate and
  ** initialize a memory cell that records if this table matches any
  ** row of the left table of the join.
  */
  if( pLevel->iFrom>0 && (pTabItem[0].fg.jointype & JT_LEFT)!=0 ){
    pLevel->iLeftJoin = ++pParse->nMem;
    sqlite3VdbeAddOp2(v, OP_Integer, 0, pLevel->iLeftJoin);
    VdbeComment((v, "init LEFT JOIN no-match flag"));
  }

  /* Special case of a FROM clause subquery implemented as a co-routine */
  if( pTabItem->fg.viaCoroutine ){
    int regYield = pTabItem->regReturn;
    sqlite3VdbeAddOp3(v, OP_InitCoroutine, regYield, 0, pTabItem->addrFillSub);
    pLevel->p2 =  sqlite3VdbeAddOp2(v, OP_Yield, regYield, addrBrk);
    VdbeCoverage(v);
    VdbeComment((v, "next row of \"%s\"", pTabItem->pTab->zName));
    pLevel->op = OP_Goto;
  }else

#ifndef SQLITE_OMIT_VIRTUALTABLE
  if(  (pLoop->wsFlags & WHERE_VIRTUALTABLE)!=0 ){
    /* Case 1:  The table is a virtual-table.  Use the VFilter and VNext
    **          to access the data.
    */
    int iReg;   /* P3 Value for OP_VFilter */
    int addrNotFound;
    int nConstraint = pLoop->nLTerm;

    sqlite3ExprCachePush(pParse);
    iReg = sqlite3GetTempRange(pParse, nConstraint+2);
    addrNotFound = pLevel->addrBrk;
    for(j=0; j<nConstraint; j++){
      int iTarget = iReg+j+2;
      pTerm = pLoop->aLTerm[j];
      if( pTerm==0 ) continue;
      if( pTerm->eOperator & WO_IN ){
        codeEqualityTerm(pParse, pTerm, pLevel, j, bRev, iTarget);
        addrNotFound = pLevel->addrNxt;
      }else{
        sqlite3ExprCode(pParse, pTerm->pExpr->pRight, iTarget);
      }
    }
    sqlite3VdbeAddOp2(v, OP_Integer, pLoop->u.vtab.idxNum, iReg);
    sqlite3VdbeAddOp2(v, OP_Integer, nConstraint, iReg+1);
    sqlite3VdbeAddOp4(v, OP_VFilter, iCur, addrNotFound, iReg,
                      pLoop->u.vtab.idxStr,
                      pLoop->u.vtab.needFree ? P4_MPRINTF : P4_STATIC);
    VdbeCoverage(v);
    pLoop->u.vtab.needFree = 0;
    for(j=0; j<nConstraint && j<16; j++){
      if( (pLoop->u.vtab.omitMask>>j)&1 ){
        disableTerm(pLevel, pLoop->aLTerm[j]);
      }
    }
    pLevel->op = OP_VNext;
    pLevel->p1 = iCur;
    pLevel->p2 = sqlite3VdbeCurrentAddr(v);
    sqlite3ReleaseTempRange(pParse, iReg, nConstraint+2);
    sqlite3ExprCachePop(pParse);
  }else
#endif /* SQLITE_OMIT_VIRTUALTABLE */

  if( (pLoop->wsFlags & WHERE_IPK)!=0
   && (pLoop->wsFlags & (WHERE_COLUMN_IN|WHERE_COLUMN_EQ))!=0
  ){
    /* Case 2:  We can directly reference a single row using an
    **          equality comparison against the ROWID field.  Or
    **          we reference multiple rows using a "rowid IN (...)"
    **          construct.
    */
    assert( pLoop->u.btree.nEq==1 );
    pTerm = pLoop->aLTerm[0];
    assert( pTerm!=0 );
    assert( pTerm->pExpr!=0 );
    assert( omitTable==0 );
    testcase( pTerm->wtFlags & TERM_VIRTUAL );
    iReleaseReg = ++pParse->nMem;
    iRowidReg = codeEqualityTerm(pParse, pTerm, pLevel, 0, bRev, iReleaseReg);
    if( iRowidReg!=iReleaseReg ) sqlite3ReleaseTempReg(pParse, iReleaseReg);
    addrNxt = pLevel->addrNxt;
    sqlite3VdbeAddOp2(v, OP_MustBeInt, iRowidReg, addrNxt); VdbeCoverage(v);
    sqlite3VdbeAddOp3(v, OP_NotExists, iCur, addrNxt, iRowidReg);
    VdbeCoverage(v);
    sqlite3ExprCacheAffinityChange(pParse, iRowidReg, 1);
    sqlite3ExprCacheStore(pParse, iCur, -1, iRowidReg);
    VdbeComment((v, "pk"));
    pLevel->op = OP_Noop;
  }else if( (pLoop->wsFlags & WHERE_IPK)!=0
         && (pLoop->wsFlags & WHERE_COLUMN_RANGE)!=0
  ){
    /* Case 3:  We have an inequality comparison against the ROWID field.
    */
    int testOp = OP_Noop;
    int start;
    int memEndValue = 0;
    WhereTerm *pStart, *pEnd;

    assert( omitTable==0 );
    j = 0;
    pStart = pEnd = 0;
    if( pLoop->wsFlags & WHERE_BTM_LIMIT ) pStart = pLoop->aLTerm[j++];
    if( pLoop->wsFlags & WHERE_TOP_LIMIT ) pEnd = pLoop->aLTerm[j++];
    assert( pStart!=0 || pEnd!=0 );
    if( bRev ){
      pTerm = pStart;
      pStart = pEnd;
      pEnd = pTerm;
    }
    if( pStart ){
      Expr *pX;             /* The expression that defines the start bound */
      int r1, rTemp;        /* Registers for holding the start boundary */

      /* The following constant maps TK_xx codes into corresponding 
      ** seek opcodes.  It depends on a particular ordering of TK_xx
      */
      const u8 aMoveOp[] = {
           /* TK_GT */  OP_SeekGT,
           /* TK_LE */  OP_SeekLE,
           /* TK_LT */  OP_SeekLT,
           /* TK_GE */  OP_SeekGE
      };
      assert( TK_LE==TK_GT+1 );      /* Make sure the ordering.. */
      assert( TK_LT==TK_GT+2 );      /*  ... of the TK_xx values... */
      assert( TK_GE==TK_GT+3 );      /*  ... is correcct. */

      assert( (pStart->wtFlags & TERM_VNULL)==0 );
      testcase( pStart->wtFlags & TERM_VIRTUAL );
      pX = pStart->pExpr;
      assert( pX!=0 );
      testcase( pStart->leftCursor!=iCur ); /* transitive constraints */
      r1 = sqlite3ExprCodeTemp(pParse, pX->pRight, &rTemp);
      sqlite3VdbeAddOp3(v, aMoveOp[pX->op-TK_GT], iCur, addrBrk, r1);
      VdbeComment((v, "pk"));
      VdbeCoverageIf(v, pX->op==TK_GT);
      VdbeCoverageIf(v, pX->op==TK_LE);
      VdbeCoverageIf(v, pX->op==TK_LT);
      VdbeCoverageIf(v, pX->op==TK_GE);
      sqlite3ExprCacheAffinityChange(pParse, r1, 1);
      sqlite3ReleaseTempReg(pParse, rTemp);
      disableTerm(pLevel, pStart);
    }else{
      sqlite3VdbeAddOp2(v, bRev ? OP_Last : OP_Rewind, iCur, addrBrk);
      VdbeCoverageIf(v, bRev==0);
      VdbeCoverageIf(v, bRev!=0);
    }
    if( pEnd ){
      Expr *pX;
      pX = pEnd->pExpr;
      assert( pX!=0 );
      assert( (pEnd->wtFlags & TERM_VNULL)==0 );
      testcase( pEnd->leftCursor!=iCur ); /* Transitive constraints */
      testcase( pEnd->wtFlags & TERM_VIRTUAL );
      memEndValue = ++pParse->nMem;
      sqlite3ExprCode(pParse, pX->pRight, memEndValue);
      if( pX->op==TK_LT || pX->op==TK_GT ){
        testOp = bRev ? OP_Le : OP_Ge;
      }else{
        testOp = bRev ? OP_Lt : OP_Gt;
      }
      disableTerm(pLevel, pEnd);
    }
    start = sqlite3VdbeCurrentAddr(v);
    pLevel->op = bRev ? OP_Prev : OP_Next;
    pLevel->p1 = iCur;
    pLevel->p2 = start;
    assert( pLevel->p5==0 );
    if( testOp!=OP_Noop ){
      iRowidReg = ++pParse->nMem;
      sqlite3VdbeAddOp2(v, OP_Rowid, iCur, iRowidReg);
      sqlite3ExprCacheStore(pParse, iCur, -1, iRowidReg);
      sqlite3VdbeAddOp3(v, testOp, memEndValue, addrBrk, iRowidReg);
      VdbeCoverageIf(v, testOp==OP_Le);
      VdbeCoverageIf(v, testOp==OP_Lt);
      VdbeCoverageIf(v, testOp==OP_Ge);
      VdbeCoverageIf(v, testOp==OP_Gt);
      sqlite3VdbeChangeP5(v, SQLITE_AFF_NUMERIC | SQLITE_JUMPIFNULL);
    }
  }else if( pLoop->wsFlags & WHERE_INDEXED ){
    /* Case 4: A scan using an index.
    **
    **         The WHERE clause may contain zero or more equality 
    **         terms ("==" or "IN" operators) that refer to the N
    **         left-most columns of the index. It may also contain
    **         inequality constraints (>, <, >= or <=) on the indexed
    **         column that immediately follows the N equalities. Only 
    **         the right-most column can be an inequality - the rest must
    **         use the "==" and "IN" operators. For example, if the 
    **         index is on (x,y,z), then the following clauses are all 
    **         optimized:
    **
    **            x=5
    **            x=5 AND y=10
    **            x=5 AND y<10
    **            x=5 AND y>5 AND y<10
    **            x=5 AND y=5 AND z<=10
    **
    **         The z<10 term of the following cannot be used, only
    **         the x=5 term:
    **
    **            x=5 AND z<10
    **
    **         N may be zero if there are inequality constraints.
    **         If there are no inequality constraints, then N is at
    **         least one.
    **
    **         This case is also used when there are no WHERE clause
    **         constraints but an index is selected anyway, in order
    **         to force the output order to conform to an ORDER BY.
    */  
    static const u8 aStartOp[] = {
      0,
      0,
      OP_Rewind,           /* 2: (!start_constraints && startEq &&  !bRev) */
      OP_Last,             /* 3: (!start_constraints && startEq &&   bRev) */
      OP_SeekGT,           /* 4: (start_constraints  && !startEq && !bRev) */
      OP_SeekLT,           /* 5: (start_constraints  && !startEq &&  bRev) */
      OP_SeekGE,           /* 6: (start_constraints  &&  startEq && !bRev) */
      OP_SeekLE            /* 7: (start_constraints  &&  startEq &&  bRev) */
    };
    static const u8 aEndOp[] = {
      OP_IdxGE,            /* 0: (end_constraints && !bRev && !endEq) */
      OP_IdxGT,            /* 1: (end_constraints && !bRev &&  endEq) */
      OP_IdxLE,            /* 2: (end_constraints &&  bRev && !endEq) */
      OP_IdxLT,            /* 3: (end_constraints &&  bRev &&  endEq) */
    };
    u16 nEq = pLoop->u.btree.nEq;     /* Number of == or IN terms */
    int regBase;                 /* Base register holding constraint values */
    WhereTerm *pRangeStart = 0;  /* Inequality constraint at range start */
    WhereTerm *pRangeEnd = 0;    /* Inequality constraint at range end */
    int startEq;                 /* True if range start uses ==, >= or <= */
    int endEq;                   /* True if range end uses ==, >= or <= */
    int start_constraints;       /* Start of range is constrained */
    int nConstraint;             /* Number of constraint terms */
    Index *pIdx;                 /* The index we will be using */
    int iIdxCur;                 /* The VDBE cursor for the index */
    int nExtraReg = 0;           /* Number of extra registers needed */
    int op;                      /* Instruction opcode */
    char *zStartAff;             /* Affinity for start of range constraint */
    char cEndAff = 0;            /* Affinity for end of range constraint */
    u8 bSeekPastNull = 0;        /* True to seek past initial nulls */
    u8 bStopAtNull = 0;          /* Add condition to terminate at NULLs */

    pIdx = pLoop->u.btree.pIndex;
    iIdxCur = pLevel->iIdxCur;
    assert( nEq>=pLoop->nSkip );

    /* If this loop satisfies a sort order (pOrderBy) request that 
    ** was passed to this function to implement a "SELECT min(x) ..." 
    ** query, then the caller will only allow the loop to run for
    ** a single iteration. This means that the first row returned
    ** should not have a NULL value stored in 'x'. If column 'x' is
    ** the first one after the nEq equality constraints in the index,
    ** this requires some special handling.
    */
    assert( pWInfo->pOrderBy==0
         || pWInfo->pOrderBy->nExpr==1
         || (pWInfo->wctrlFlags&WHERE_ORDERBY_MIN)==0 );
    if( (pWInfo->wctrlFlags&WHERE_ORDERBY_MIN)!=0
     && pWInfo->nOBSat>0
     && (pIdx->nKeyCol>nEq)
    ){
      assert( pLoop->nSkip==0 );
      bSeekPastNull = 1;
      nExtraReg = 1;
    }

    /* Find any inequality constraint terms for the start and end 
    ** of the range. 
    */
    j = nEq;
    if( pLoop->wsFlags & WHERE_BTM_LIMIT ){
      pRangeStart = pLoop->aLTerm[j++];
      nExtraReg = 1;
      /* Like optimization range constraints always occur in pairs */
      assert( (pRangeStart->wtFlags & TERM_LIKEOPT)==0 || 
              (pLoop->wsFlags & WHERE_TOP_LIMIT)!=0 );
    }
    if( pLoop->wsFlags & WHERE_TOP_LIMIT ){
      pRangeEnd = pLoop->aLTerm[j++];
      nExtraReg = 1;
      if( (pRangeEnd->wtFlags & TERM_LIKEOPT)!=0 ){
        assert( pRangeStart!=0 );                     /* LIKE opt constraints */
        assert( pRangeStart->wtFlags & TERM_LIKEOPT );   /* occur in pairs */
        pLevel->iLikeRepCntr = ++pParse->nMem;
        testcase( bRev );
        testcase( pIdx->aSortOrder[nEq]==SQLITE_SO_DESC );
        sqlite3VdbeAddOp2(v, OP_Integer,
                          bRev ^ (pIdx->aSortOrder[nEq]==SQLITE_SO_DESC),
                          pLevel->iLikeRepCntr);
        VdbeComment((v, "LIKE loop counter"));
        pLevel->addrLikeRep = sqlite3VdbeCurrentAddr(v);
      }
      if( pRangeStart==0
       && (j = pIdx->aiColumn[nEq])>=0 
       && pIdx->pTable->aCol[j].notNull==0
      ){
        bSeekPastNull = 1;
      }
    }
    assert( pRangeEnd==0 || (pRangeEnd->wtFlags & TERM_VNULL)==0 );

    /* Generate code to evaluate all constraint terms using == or IN
    ** and store the values of those terms in an array of registers
    ** starting at regBase.
    */
    regBase = codeAllEqualityTerms(pParse,pLevel,bRev,nExtraReg,&zStartAff);
    assert( zStartAff==0 || sqlite3Strlen30(zStartAff)>=nEq );
    if( zStartAff ) cEndAff = zStartAff[nEq];
    addrNxt = pLevel->addrNxt;

    /* If we are doing a reverse order scan on an ascending index, or
    ** a forward order scan on a descending index, interchange the 
    ** start and end terms (pRangeStart and pRangeEnd).
    */
    if( (nEq<pIdx->nKeyCol && bRev==(pIdx->aSortOrder[nEq]==SQLITE_SO_ASC))
     || (bRev && pIdx->nKeyCol==nEq)
    ){
      SWAP(WhereTerm *, pRangeEnd, pRangeStart);
      SWAP(u8, bSeekPastNull, bStopAtNull);
    }

    testcase( pRangeStart && (pRangeStart->eOperator & WO_LE)!=0 );
    testcase( pRangeStart && (pRangeStart->eOperator & WO_GE)!=0 );
    testcase( pRangeEnd && (pRangeEnd->eOperator & WO_LE)!=0 );
    testcase( pRangeEnd && (pRangeEnd->eOperator & WO_GE)!=0 );
    startEq = !pRangeStart || pRangeStart->eOperator & (WO_LE|WO_GE);
    endEq =   !pRangeEnd || pRangeEnd->eOperator & (WO_LE|WO_GE);
    start_constraints = pRangeStart || nEq>0;

    /* Seek the index cursor to the start of the range. */
    nConstraint = nEq;
    if( pRangeStart ){
      Expr *pRight = pRangeStart->pExpr->pRight;
      sqlite3ExprCode(pParse, pRight, regBase+nEq);
      whereLikeOptimizationStringFixup(v, pLevel, pRangeStart);
      if( (pRangeStart->wtFlags & TERM_VNULL)==0
       && sqlite3ExprCanBeNull(pRight)
      ){
        sqlite3VdbeAddOp2(v, OP_IsNull, regBase+nEq, addrNxt);
        VdbeCoverage(v);
      }
      if( zStartAff ){
        if( sqlite3CompareAffinity(pRight, zStartAff[nEq])==SQLITE_AFF_BLOB){
          /* Since the comparison is to be performed with no conversions
          ** applied to the operands, set the affinity to apply to pRight to 
          ** SQLITE_AFF_BLOB.  */
          zStartAff[nEq] = SQLITE_AFF_BLOB;
        }
        if( sqlite3ExprNeedsNoAffinityChange(pRight, zStartAff[nEq]) ){
          zStartAff[nEq] = SQLITE_AFF_BLOB;
        }
      }  
      nConstraint++;
      testcase( pRangeStart->wtFlags & TERM_VIRTUAL );
    }else if( bSeekPastNull ){
      sqlite3VdbeAddOp2(v, OP_Null, 0, regBase+nEq);
      nConstraint++;
      startEq = 0;
      start_constraints = 1;
    }
    codeApplyAffinity(pParse, regBase, nConstraint - bSeekPastNull, zStartAff);
    op = aStartOp[(start_constraints<<2) + (startEq<<1) + bRev];
    assert( op!=0 );
    sqlite3VdbeAddOp4Int(v, op, iIdxCur, addrNxt, regBase, nConstraint);
    VdbeCoverage(v);
    VdbeCoverageIf(v, op==OP_Rewind);  testcase( op==OP_Rewind );
    VdbeCoverageIf(v, op==OP_Last);    testcase( op==OP_Last );
    VdbeCoverageIf(v, op==OP_SeekGT);  testcase( op==OP_SeekGT );
    VdbeCoverageIf(v, op==OP_SeekGE);  testcase( op==OP_SeekGE );
    VdbeCoverageIf(v, op==OP_SeekLE);  testcase( op==OP_SeekLE );
    VdbeCoverageIf(v, op==OP_SeekLT);  testcase( op==OP_SeekLT );

    /* Load the value for the inequality constraint at the end of the
    ** range (if any).
    */
    nConstraint = nEq;
    if( pRangeEnd ){
      Expr *pRight = pRangeEnd->pExpr->pRight;
      sqlite3ExprCacheRemove(pParse, regBase+nEq, 1);
      sqlite3ExprCode(pParse, pRight, regBase+nEq);
      whereLikeOptimizationStringFixup(v, pLevel, pRangeEnd);
      if( (pRangeEnd->wtFlags & TERM_VNULL)==0
       && sqlite3ExprCanBeNull(pRight)
      ){
        sqlite3VdbeAddOp2(v, OP_IsNull, regBase+nEq, addrNxt);
        VdbeCoverage(v);
      }
      if( sqlite3CompareAffinity(pRight, cEndAff)!=SQLITE_AFF_BLOB
       && !sqlite3ExprNeedsNoAffinityChange(pRight, cEndAff)
      ){
        codeApplyAffinity(pParse, regBase+nEq, 1, &cEndAff);
      }
      nConstraint++;
      testcase( pRangeEnd->wtFlags & TERM_VIRTUAL );
    }else if( bStopAtNull ){
      sqlite3VdbeAddOp2(v, OP_Null, 0, regBase+nEq);
      endEq = 0;
      nConstraint++;
    }
    sqlite3DbFree(db, zStartAff);

    /* Top of the loop body */
    pLevel->p2 = sqlite3VdbeCurrentAddr(v);

    /* Check if the index cursor is past the end of the range. */
    if( nConstraint ){
      op = aEndOp[bRev*2 + endEq];
      sqlite3VdbeAddOp4Int(v, op, iIdxCur, addrNxt, regBase, nConstraint);
      testcase( op==OP_IdxGT );  VdbeCoverageIf(v, op==OP_IdxGT );
      testcase( op==OP_IdxGE );  VdbeCoverageIf(v, op==OP_IdxGE );
      testcase( op==OP_IdxLT );  VdbeCoverageIf(v, op==OP_IdxLT );
      testcase( op==OP_IdxLE );  VdbeCoverageIf(v, op==OP_IdxLE );
    }

    /* Seek the table cursor, if required */
    disableTerm(pLevel, pRangeStart);
    disableTerm(pLevel, pRangeEnd);
    if( omitTable ){
      /* pIdx is a covering index.  No need to access the main table. */
    }else if( HasRowid(pIdx->pTable) ){
      iRowidReg = ++pParse->nMem;
      sqlite3VdbeAddOp2(v, OP_IdxRowid, iIdxCur, iRowidReg);
      sqlite3ExprCacheStore(pParse, iCur, -1, iRowidReg);
      sqlite3VdbeAddOp2(v, OP_Seek, iCur, iRowidReg);  /* Deferred seek */
    }else if( iCur!=iIdxCur ){
      Index *pPk = sqlite3PrimaryKeyIndex(pIdx->pTable);
      iRowidReg = sqlite3GetTempRange(pParse, pPk->nKeyCol);
      for(j=0; j<pPk->nKeyCol; j++){
        k = sqlite3ColumnOfIndex(pIdx, pPk->aiColumn[j]);
        sqlite3VdbeAddOp3(v, OP_Column, iIdxCur, k, iRowidReg+j);
      }
      sqlite3VdbeAddOp4Int(v, OP_NotFound, iCur, addrCont,
                           iRowidReg, pPk->nKeyCol); VdbeCoverage(v);
    }

    /* Record the instruction used to terminate the loop. Disable 
    ** WHERE clause terms made redundant by the index range scan.
    */
    if( pLoop->wsFlags & WHERE_ONEROW ){
      pLevel->op = OP_Noop;
    }else if( bRev ){
      pLevel->op = OP_Prev;
    }else{
      pLevel->op = OP_Next;
    }
    pLevel->p1 = iIdxCur;
    pLevel->p3 = (pLoop->wsFlags&WHERE_UNQ_WANTED)!=0 ? 1:0;
    if( (pLoop->wsFlags & WHERE_CONSTRAINT)==0 ){
      pLevel->p5 = SQLITE_STMTSTATUS_FULLSCAN_STEP;
    }else{
      assert( pLevel->p5==0 );
    }
  }else

#ifndef SQLITE_OMIT_OR_OPTIMIZATION
  if( pLoop->wsFlags & WHERE_MULTI_OR ){
    /* Case 5:  Two or more separately indexed terms connected by OR
    **
    ** Example:
    **
    **   CREATE TABLE t1(a,b,c,d);
    **   CREATE INDEX i1 ON t1(a);
    **   CREATE INDEX i2 ON t1(b);
    **   CREATE INDEX i3 ON t1(c);
    **
    **   SELECT * FROM t1 WHERE a=5 OR b=7 OR (c=11 AND d=13)
    **
    ** In the example, there are three indexed terms connected by OR.
    ** The top of the loop looks like this:
    **
    **          Null       1                # Zero the rowset in reg 1
    **
    ** Then, for each indexed term, the following. The arguments to
    ** RowSetTest are such that the rowid of the current row is inserted
    ** into the RowSet. If it is already present, control skips the
    ** Gosub opcode and jumps straight to the code generated by WhereEnd().
    **
    **        sqlite3WhereBegin(<term>)
    **          RowSetTest                  # Insert rowid into rowset
    **          Gosub      2 A
    **        sqlite3WhereEnd()
    **
    ** Following the above, code to terminate the loop. Label A, the target
    ** of the Gosub above, jumps to the instruction right after the Goto.
    **
    **          Null       1                # Zero the rowset in reg 1
    **          Goto       B                # The loop is finished.
    **
    **       A: <loop body>                 # Return data, whatever.
    **
    **          Return     2                # Jump back to the Gosub
    **
    **       B: <after the loop>
    **
    ** Added 2014-05-26: If the table is a WITHOUT ROWID table, then
    ** use an ephemeral index instead of a RowSet to record the primary
    ** keys of the rows we have already seen.
    **
    */
    WhereClause *pOrWc;    /* The OR-clause broken out into subterms */
    SrcList *pOrTab;       /* Shortened table list or OR-clause generation */
    Index *pCov = 0;             /* Potential covering index (or NULL) */
    int iCovCur = pParse->nTab++;  /* Cursor used for index scans (if any) */

    int regReturn = ++pParse->nMem;           /* Register used with OP_Gosub */
    int regRowset = 0;                        /* Register for RowSet object */
    int regRowid = 0;                         /* Register holding rowid */
    int iLoopBody = sqlite3VdbeMakeLabel(v);  /* Start of loop body */
    int iRetInit;                             /* Address of regReturn init */
    int untestedTerms = 0;             /* Some terms not completely tested */
    int ii;                            /* Loop counter */
    u16 wctrlFlags;                    /* Flags for sub-WHERE clause */
    Expr *pAndExpr = 0;                /* An ".. AND (...)" expression */
    Table *pTab = pTabItem->pTab;
   
    pTerm = pLoop->aLTerm[0];
    assert( pTerm!=0 );
    assert( pTerm->eOperator & WO_OR );
    assert( (pTerm->wtFlags & TERM_ORINFO)!=0 );
    pOrWc = &pTerm->u.pOrInfo->wc;
    pLevel->op = OP_Return;
    pLevel->p1 = regReturn;

    /* Set up a new SrcList in pOrTab containing the table being scanned
    ** by this loop in the a[0] slot and all notReady tables in a[1..] slots.
    ** This becomes the SrcList in the recursive call to sqlite3WhereBegin().
    */
    if( pWInfo->nLevel>1 ){
      int nNotReady;                 /* The number of notReady tables */
      struct SrcList_item *origSrc;     /* Original list of tables */
      nNotReady = pWInfo->nLevel - iLevel - 1;
      pOrTab = sqlite3StackAllocRaw(db,
                            sizeof(*pOrTab)+ nNotReady*sizeof(pOrTab->a[0]));
      if( pOrTab==0 ) return notReady;
      pOrTab->nAlloc = (u8)(nNotReady + 1);
      pOrTab->nSrc = pOrTab->nAlloc;
      memcpy(pOrTab->a, pTabItem, sizeof(*pTabItem));
      origSrc = pWInfo->pTabList->a;
      for(k=1; k<=nNotReady; k++){
        memcpy(&pOrTab->a[k], &origSrc[pLevel[k].iFrom], sizeof(pOrTab->a[k]));
      }
    }else{
      pOrTab = pWInfo->pTabList;
    }

    /* Initialize the rowset register to contain NULL. An SQL NULL is 
    ** equivalent to an empty rowset.  Or, create an ephemeral index
    ** capable of holding primary keys in the case of a WITHOUT ROWID.
    **
    ** Also initialize regReturn to contain the address of the instruction 
    ** immediately following the OP_Return at the bottom of the loop. This
    ** is required in a few obscure LEFT JOIN cases where control jumps
    ** over the top of the loop into the body of it. In this case the 
    ** correct response for the end-of-loop code (the OP_Return) is to 
    ** fall through to the next instruction, just as an OP_Next does if
    ** called on an uninitialized cursor.
    */
    if( (pWInfo->wctrlFlags & WHERE_DUPLICATES_OK)==0 ){
      if( HasRowid(pTab) ){
        regRowset = ++pParse->nMem;
        sqlite3VdbeAddOp2(v, OP_Null, 0, regRowset);
      }else{
        Index *pPk = sqlite3PrimaryKeyIndex(pTab);
        regRowset = pParse->nTab++;
        sqlite3VdbeAddOp2(v, OP_OpenEphemeral, regRowset, pPk->nKeyCol);
        sqlite3VdbeSetP4KeyInfo(pParse, pPk);
      }
      regRowid = ++pParse->nMem;
    }
    iRetInit = sqlite3VdbeAddOp2(v, OP_Integer, 0, regReturn);

    /* If the original WHERE clause is z of the form:  (x1 OR x2 OR ...) AND y
    ** Then for every term xN, evaluate as the subexpression: xN AND z
    ** That way, terms in y that are factored into the disjunction will
    ** be picked up by the recursive calls to sqlite3WhereBegin() below.
    **
    ** Actually, each subexpression is converted to "xN AND w" where w is
    ** the "interesting" terms of z - terms that did not originate in the
    ** ON or USING clause of a LEFT JOIN, and terms that are usable as 
    ** indices.
    **
    ** This optimization also only applies if the (x1 OR x2 OR ...) term
    ** is not contained in the ON clause of a LEFT JOIN.
    ** See ticket http://www.sqlite.org/src/info/f2369304e4
    */
    if( pWC->nTerm>1 ){
      int iTerm;
      for(iTerm=0; iTerm<pWC->nTerm; iTerm++){
        Expr *pExpr = pWC->a[iTerm].pExpr;
        if( &pWC->a[iTerm] == pTerm ) continue;
        if( ExprHasProperty(pExpr, EP_FromJoin) ) continue;
        if( (pWC->a[iTerm].wtFlags & TERM_VIRTUAL)!=0 ) continue;
        if( (pWC->a[iTerm].eOperator & WO_ALL)==0 ) continue;
        testcase( pWC->a[iTerm].wtFlags & TERM_ORINFO );
        pExpr = sqlite3ExprDup(db, pExpr, 0);
        pAndExpr = sqlite3ExprAnd(db, pAndExpr, pExpr);
      }
      if( pAndExpr ){
        pAndExpr = sqlite3PExpr(pParse, TK_AND, 0, pAndExpr, 0);
      }
    }

    /* Run a separate WHERE clause for each term of the OR clause.  After
    ** eliminating duplicates from other WHERE clauses, the action for each
    ** sub-WHERE clause is to to invoke the main loop body as a subroutine.
    */
    wctrlFlags =  WHERE_OMIT_OPEN_CLOSE
                | WHERE_FORCE_TABLE
                | WHERE_ONETABLE_ONLY
                | WHERE_NO_AUTOINDEX;
    for(ii=0; ii<pOrWc->nTerm; ii++){
      WhereTerm *pOrTerm = &pOrWc->a[ii];
      if( pOrTerm->leftCursor==iCur || (pOrTerm->eOperator & WO_AND)!=0 ){
        WhereInfo *pSubWInfo;           /* Info for single OR-term scan */
        Expr *pOrExpr = pOrTerm->pExpr; /* Current OR clause term */
        int j1 = 0;                     /* Address of jump operation */
        if( pAndExpr && !ExprHasProperty(pOrExpr, EP_FromJoin) ){
          pAndExpr->pLeft = pOrExpr;
          pOrExpr = pAndExpr;
        }
        /* Loop through table entries that match term pOrTerm. */
        WHERETRACE(0xffff, ("Subplan for OR-clause:\n"));
        pSubWInfo = sqlite3WhereBegin(pParse, pOrTab, pOrExpr, 0, 0,
                                      wctrlFlags, iCovCur);
        assert( pSubWInfo || pParse->nErr || db->mallocFailed );
        if( pSubWInfo ){
          WhereLoop *pSubLoop;
          int addrExplain = sqlite3WhereExplainOneScan(
              pParse, pOrTab, &pSubWInfo->a[0], iLevel, pLevel->iFrom, 0
          );
          sqlite3WhereAddScanStatus(v, pOrTab, &pSubWInfo->a[0], addrExplain);

          /* This is the sub-WHERE clause body.  First skip over
          ** duplicate rows from prior sub-WHERE clauses, and record the
          ** rowid (or PRIMARY KEY) for the current row so that the same
          ** row will be skipped in subsequent sub-WHERE clauses.
          */
          if( (pWInfo->wctrlFlags & WHERE_DUPLICATES_OK)==0 ){
            int r;
            int iSet = ((ii==pOrWc->nTerm-1)?-1:ii);
            if( HasRowid(pTab) ){
              r = sqlite3ExprCodeGetColumn(pParse, pTab, -1, iCur, regRowid, 0);
              j1 = sqlite3VdbeAddOp4Int(v, OP_RowSetTest, regRowset, 0, r,iSet);
              VdbeCoverage(v);
            }else{
              Index *pPk = sqlite3PrimaryKeyIndex(pTab);
              int nPk = pPk->nKeyCol;
              int iPk;

              /* Read the PK into an array of temp registers. */
              r = sqlite3GetTempRange(pParse, nPk);
              for(iPk=0; iPk<nPk; iPk++){
                int iCol = pPk->aiColumn[iPk];
                int rx;
                rx = sqlite3ExprCodeGetColumn(pParse, pTab, iCol, iCur,r+iPk,0);
                if( rx!=r+iPk ){
                  sqlite3VdbeAddOp2(v, OP_SCopy, rx, r+iPk);
                }
              }

              /* Check if the temp table already contains this key. If so,
              ** the row has already been included in the result set and
              ** can be ignored (by jumping past the Gosub below). Otherwise,
              ** insert the key into the temp table and proceed with processing
              ** the row.
              **
              ** Use some of the same optimizations as OP_RowSetTest: If iSet
              ** is zero, assume that the key cannot already be present in
              ** the temp table. And if iSet is -1, assume that there is no 
              ** need to insert the key into the temp table, as it will never 
              ** be tested for.  */ 
              if( iSet ){
                j1 = sqlite3VdbeAddOp4Int(v, OP_Found, regRowset, 0, r, nPk);
                VdbeCoverage(v);
              }
              if( iSet>=0 ){
                sqlite3VdbeAddOp3(v, OP_MakeRecord, r, nPk, regRowid);
                sqlite3VdbeAddOp3(v, OP_IdxInsert, regRowset, regRowid, 0);
                if( iSet ) sqlite3VdbeChangeP5(v, OPFLAG_USESEEKRESULT);
              }

              /* Release the array of temp registers */
              sqlite3ReleaseTempRange(pParse, r, nPk);
            }
          }

          /* Invoke the main loop body as a subroutine */
          sqlite3VdbeAddOp2(v, OP_Gosub, regReturn, iLoopBody);

          /* Jump here (skipping the main loop body subroutine) if the
          ** current sub-WHERE row is a duplicate from prior sub-WHEREs. */
          if( j1 ) sqlite3VdbeJumpHere(v, j1);

          /* The pSubWInfo->untestedTerms flag means that this OR term
          ** contained one or more AND term from a notReady table.  The
          ** terms from the notReady table could not be tested and will
          ** need to be tested later.
          */
          if( pSubWInfo->untestedTerms ) untestedTerms = 1;

          /* If all of the OR-connected terms are optimized using the same
          ** index, and the index is opened using the same cursor number
          ** by each call to sqlite3WhereBegin() made by this loop, it may
          ** be possible to use that index as a covering index.
          **
          ** If the call to sqlite3WhereBegin() above resulted in a scan that
          ** uses an index, and this is either the first OR-connected term
          ** processed or the index is the same as that used by all previous
          ** terms, set pCov to the candidate covering index. Otherwise, set 
          ** pCov to NULL to indicate that no candidate covering index will 
          ** be available.
          */
          pSubLoop = pSubWInfo->a[0].pWLoop;
          assert( (pSubLoop->wsFlags & WHERE_AUTO_INDEX)==0 );
          if( (pSubLoop->wsFlags & WHERE_INDEXED)!=0
           && (ii==0 || pSubLoop->u.btree.pIndex==pCov)
           && (HasRowid(pTab) || !IsPrimaryKeyIndex(pSubLoop->u.btree.pIndex))
          ){
            assert( pSubWInfo->a[0].iIdxCur==iCovCur );
            pCov = pSubLoop->u.btree.pIndex;
            wctrlFlags |= WHERE_REOPEN_IDX;
          }else{
            pCov = 0;
          }

          /* Finish the loop through table entries that match term pOrTerm. */
          sqlite3WhereEnd(pSubWInfo);
        }
      }
    }
    pLevel->u.pCovidx = pCov;
    if( pCov ) pLevel->iIdxCur = iCovCur;
    if( pAndExpr ){
      pAndExpr->pLeft = 0;
      sqlite3ExprDelete(db, pAndExpr);
    }
    sqlite3VdbeChangeP1(v, iRetInit, sqlite3VdbeCurrentAddr(v));
    sqlite3VdbeGoto(v, pLevel->addrBrk);
    sqlite3VdbeResolveLabel(v, iLoopBody);

    if( pWInfo->nLevel>1 ) sqlite3StackFree(db, pOrTab);
    if( !untestedTerms ) disableTerm(pLevel, pTerm);
  }else
#endif /* SQLITE_OMIT_OR_OPTIMIZATION */

  {
    /* Case 6:  There is no usable index.  We must do a complete
    **          scan of the entire table.
    */
    static const u8 aStep[] = { OP_Next, OP_Prev };
    static const u8 aStart[] = { OP_Rewind, OP_Last };
    assert( bRev==0 || bRev==1 );
    if( pTabItem->fg.isRecursive ){
      /* Tables marked isRecursive have only a single row that is stored in
      ** a pseudo-cursor.  No need to Rewind or Next such cursors. */
      pLevel->op = OP_Noop;
    }else{
      pLevel->op = aStep[bRev];
      pLevel->p1 = iCur;
      pLevel->p2 = 1 + sqlite3VdbeAddOp2(v, aStart[bRev], iCur, addrBrk);
      VdbeCoverageIf(v, bRev==0);
      VdbeCoverageIf(v, bRev!=0);
      pLevel->p5 = SQLITE_STMTSTATUS_FULLSCAN_STEP;
    }
  }

#ifdef SQLITE_ENABLE_STMT_SCANSTATUS
  pLevel->addrVisit = sqlite3VdbeCurrentAddr(v);
#endif

  /* Insert code to test every subexpression that can be completely
  ** computed using the current set of tables.
  */
  for(pTerm=pWC->a, j=pWC->nTerm; j>0; j--, pTerm++){
    Expr *pE;
    int skipLikeAddr = 0;
    testcase( pTerm->wtFlags & TERM_VIRTUAL );
    testcase( pTerm->wtFlags & TERM_CODED );
    if( pTerm->wtFlags & (TERM_VIRTUAL|TERM_CODED) ) continue;
    if( (pTerm->prereqAll & pLevel->notReady)!=0 ){
      testcase( pWInfo->untestedTerms==0
               && (pWInfo->wctrlFlags & WHERE_ONETABLE_ONLY)!=0 );
      pWInfo->untestedTerms = 1;
      continue;
    }
    pE = pTerm->pExpr;
    assert( pE!=0 );
    if( pLevel->iLeftJoin && !ExprHasProperty(pE, EP_FromJoin) ){
      continue;
    }
    if( pTerm->wtFlags & TERM_LIKECOND ){
      assert( pLevel->iLikeRepCntr>0 );
      skipLikeAddr = sqlite3VdbeAddOp1(v, OP_IfNot, pLevel->iLikeRepCntr);
      VdbeCoverage(v);
    }
    sqlite3ExprIfFalse(pParse, pE, addrCont, SQLITE_JUMPIFNULL);
    if( skipLikeAddr ) sqlite3VdbeJumpHere(v, skipLikeAddr);
    pTerm->wtFlags |= TERM_CODED;
  }

  /* Insert code to test for implied constraints based on transitivity
  ** of the "==" operator.
  **
  ** Example: If the WHERE clause contains "t1.a=t2.b" and "t2.b=123"
  ** and we are coding the t1 loop and the t2 loop has not yet coded,
  ** then we cannot use the "t1.a=t2.b" constraint, but we can code
  ** the implied "t1.a=123" constraint.
  */
  for(pTerm=pWC->a, j=pWC->nTerm; j>0; j--, pTerm++){
    Expr *pE, *pEAlt;
    WhereTerm *pAlt;
    if( pTerm->wtFlags & (TERM_VIRTUAL|TERM_CODED) ) continue;
    if( (pTerm->eOperator & (WO_EQ|WO_IS))==0 ) continue;
    if( (pTerm->eOperator & WO_EQUIV)==0 ) continue;
    if( pTerm->leftCursor!=iCur ) continue;
    if( pLevel->iLeftJoin ) continue;
    pE = pTerm->pExpr;
    assert( !ExprHasProperty(pE, EP_FromJoin) );
    assert( (pTerm->prereqRight & pLevel->notReady)!=0 );
    pAlt = sqlite3WhereFindTerm(pWC, iCur, pTerm->u.leftColumn, notReady,
                    WO_EQ|WO_IN|WO_IS, 0);
    if( pAlt==0 ) continue;
    if( pAlt->wtFlags & (TERM_CODED) ) continue;
    testcase( pAlt->eOperator & WO_EQ );
    testcase( pAlt->eOperator & WO_IS );
    testcase( pAlt->eOperator & WO_IN );
    VdbeModuleComment((v, "begin transitive constraint"));
    pEAlt = sqlite3StackAllocRaw(db, sizeof(*pEAlt));
    if( pEAlt ){
      *pEAlt = *pAlt->pExpr;
      pEAlt->pLeft = pE->pLeft;
      sqlite3ExprIfFalse(pParse, pEAlt, addrCont, SQLITE_JUMPIFNULL);
      sqlite3StackFree(db, pEAlt);
    }
  }

  /* For a LEFT OUTER JOIN, generate code that will record the fact that
  ** at least one row of the right table has matched the left table.  
  */
  if( pLevel->iLeftJoin ){
    pLevel->addrFirst = sqlite3VdbeCurrentAddr(v);
    sqlite3VdbeAddOp2(v, OP_Integer, 1, pLevel->iLeftJoin);
    VdbeComment((v, "record LEFT JOIN hit"));
    sqlite3ExprCacheClear(pParse);
    for(pTerm=pWC->a, j=0; j<pWC->nTerm; j++, pTerm++){
      testcase( pTerm->wtFlags & TERM_VIRTUAL );
      testcase( pTerm->wtFlags & TERM_CODED );
      if( pTerm->wtFlags & (TERM_VIRTUAL|TERM_CODED) ) continue;
      if( (pTerm->prereqAll & pLevel->notReady)!=0 ){
        assert( pWInfo->untestedTerms );
        continue;
      }
      assert( pTerm->pExpr );
      sqlite3ExprIfFalse(pParse, pTerm->pExpr, addrCont, SQLITE_JUMPIFNULL);
      pTerm->wtFlags |= TERM_CODED;
    }
  }

  return pLevel->notReady;
}<|MERGE_RESOLUTION|>--- conflicted
+++ resolved
@@ -74,19 +74,9 @@
   if( nEq==0 && (pLoop->wsFlags&(WHERE_BTM_LIMIT|WHERE_TOP_LIMIT))==0 ) return;
   sqlite3StrAccumAppend(pStr, " (", 2);
   for(i=0; i<nEq; i++){
-<<<<<<< HEAD
     const char *z = explainIndexColumnName(pIndex, i);
-    if( i>=nSkip ){
-      explainAppendTerm(pStr, i, z, "=");
-    }else{
-      if( i ) sqlite3StrAccumAppend(pStr, " AND ", 5);
-      sqlite3XPrintf(pStr, 0, "ANY(%s)", z);
-    }
-=======
-    char *z = aiColumn[i] < 0 ? "rowid" : aCol[aiColumn[i]].zName;
     if( i ) sqlite3StrAccumAppend(pStr, " AND ", 5);
     sqlite3XPrintf(pStr, 0, i>=nSkip ? "%s=?" : "ANY(%s)", z);
->>>>>>> 076e85f5
   }
 
   j = i;
