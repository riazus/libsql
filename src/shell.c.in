--- conflicted
+++ resolved
@@ -3479,7 +3479,6 @@
                             "Rewind", 0 };
   const char *azGoto[] = { "Goto", 0 };
 
-<<<<<<< HEAD
   /* The caller guarantees that the leftmost 4 columns of the statement
   ** passed to this function are equivalent to the leftmost 4 columns
   ** of EXPLAIN statement output. In practice the statement may be
@@ -3489,18 +3488,6 @@
   assert( 0==sqlite3_stricmp( sqlite3_column_name(pSql, 1), "opcode" ) );
   assert( 0==sqlite3_stricmp( sqlite3_column_name(pSql, 2), "p1" ) );
   assert( 0==sqlite3_stricmp( sqlite3_column_name(pSql, 3), "p2" ) );
-=======
-  /* Try to figure out if this is really an EXPLAIN statement. If this
-  ** cannot be verified, return early.  */
-  if( sqlite3_column_count(pSql)!=8 ){
-    p->cMode = p->mode;
-    return;
-  }
-  if( sqlite3_stmt_isexplain(pSql)!=1 ){
-    p->cMode = p->mode;
-    return;
-  }
->>>>>>> 47079b19
 
   for(iOp=0; SQLITE_ROW==sqlite3_step(pSql); iOp++){
     int i;
